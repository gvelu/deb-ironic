# ironic-rootwrap command filters for disk manipulation
# This file should be owned by (and only-writeable by) the root user

[Filters]
# ironic/drivers/modules/deploy_utils.py
iscsiadm: CommandFilter, iscsiadm, root
<<<<<<< HEAD
parted: CommandFilter, parted, root
=======
>>>>>>> fc56b931
dd: CommandFilter, dd, root
blkid: CommandFilter, blkid, root

# ironic/common/utils.py
mkswap: CommandFilter, mkswap, root
mkfs: CommandFilter, mkfs, root

# ironic/common/disk_partitioner.py
parted: CommandFilter, parted, root<|MERGE_RESOLUTION|>--- conflicted
+++ resolved
@@ -4,10 +4,6 @@
 [Filters]
 # ironic/drivers/modules/deploy_utils.py
 iscsiadm: CommandFilter, iscsiadm, root
-<<<<<<< HEAD
-parted: CommandFilter, parted, root
-=======
->>>>>>> fc56b931
 dd: CommandFilter, dd, root
 blkid: CommandFilter, blkid, root
 

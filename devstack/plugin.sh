--- conflicted
+++ resolved
@@ -30,14 +30,6 @@
                 create_ironic_accounts
             fi
 
-<<<<<<< HEAD
-        # Start the ironic API and ironic taskmgr components
-        echo_summary "Starting Ironic"
-        start_ironic
-        prepare_baremetal_basic_ops
-        if is_service_enabled tempest; then
-            ironic_configure_tempest
-=======
         elif [[ "$2" == "extra" ]]; then
         # stack/extra - Called near the end after layer 1 and 2 services have
         # been started.
@@ -52,7 +44,6 @@
             if is_service_enabled tempest; then
                 ironic_configure_tempest
             fi
->>>>>>> 8006ec8a
         fi
     fi
 
